import logging
import sys
from typing import Optional, Union, Literal

LogLevelType = Union[int, Literal["DEBUG", "INFO", "WARNING", "ERROR", "CRITICAL"]]


<<<<<<< HEAD
def log_at(level: LogLevelType = logging.INFO) -> logging.Logger:
=======
def log_at(level):
>>>>>>> b3a641ef
    """Enable INFO level logging for the cheat_at_search package."""
    logger = logging.getLogger("cheat_at_search")
    logger.setLevel(level)
    if not logger.hasHandlers():
<<<<<<< HEAD
=======
        for handler in logger.handlers[:]:
            logger.removeHandler(handler)
>>>>>>> b3a641ef
        handler = logging.StreamHandler(sys.stdout)
        formatter = logging.Formatter(
            "%(asctime)s - %(name)s - %(levelname)s - %(message)s"
        )
        handler.setFormatter(formatter)
        logger.addHandler(handler)

    base_name = "cheat_at_search"
    for name, logger in logging.root.manager.loggerDict.items():
        if name.startswith(base_name + "."):
<<<<<<< HEAD
=======
            # Remove existing handlers to avoid duplicate logs
            for handler in logger.handlers[:]:
                logger.removeHandler(handler)
>>>>>>> b3a641ef
            logger.setLevel(level)
            handler = logging.StreamHandler(sys.stdout)
            formatter = logging.Formatter(
                "%(asctime)s - %(name)s - %(levelname)s - %(message)s"
            )
            handler.setFormatter(formatter)
            logger.addHandler(handler)
<<<<<<< HEAD
=======
            logger.propagate = False
>>>>>>> b3a641ef
    return logger


def log_to_stdout(
    logger_name: Optional[str] = None,
    level: LogLevelType = "ERROR",
    format_string: str = "%(asctime)s - %(name)s - %(levelname)s - %(message)s",
) -> logging.Logger:
    """
    Configure a logger to output to stdout with the specified log level.

    Args:
        logger_name: The name of the logger to configure. If None, the root logger is configured.
        level: The logging level. Can be a string ('DEBUG', 'INFO', 'WARNING', 'ERROR', 'CRITICAL')
               or the corresponding integer values from the logging module.
        format_string: The format string for the log messages.

    Returns:
        The configured logger instance.
    """
    if logger_name and not logger_name.startswith("cheat_at_search"):
        logger_name = f"cheat_at_search.{logger_name}" if logger_name else "cheat_at_search"
    # Convert string level to int if needed
    if isinstance(level, str):
        level = getattr(logging, level.upper())

    # Get the logger (root logger if name is None)
    logger = logging.getLogger(logger_name)
    logger.setLevel(level)

    # Remove existing handlers to avoid duplicate logs
    for handler in logger.handlers[:]:
        logger.removeHandler(handler)

    # Create stdout handler
    handler = logging.StreamHandler(sys.stdout)
    handler.setLevel(level)

    # Create formatter
    formatter = logging.Formatter(format_string)
    handler.setFormatter(formatter)

    # Add handler to logger
    logger.addHandler(handler)

    return logger<|MERGE_RESOLUTION|>--- conflicted
+++ resolved
@@ -5,20 +5,13 @@
 LogLevelType = Union[int, Literal["DEBUG", "INFO", "WARNING", "ERROR", "CRITICAL"]]
 
 
-<<<<<<< HEAD
 def log_at(level: LogLevelType = logging.INFO) -> logging.Logger:
-=======
-def log_at(level):
->>>>>>> b3a641ef
     """Enable INFO level logging for the cheat_at_search package."""
     logger = logging.getLogger("cheat_at_search")
     logger.setLevel(level)
     if not logger.hasHandlers():
-<<<<<<< HEAD
-=======
         for handler in logger.handlers[:]:
             logger.removeHandler(handler)
->>>>>>> b3a641ef
         handler = logging.StreamHandler(sys.stdout)
         formatter = logging.Formatter(
             "%(asctime)s - %(name)s - %(levelname)s - %(message)s"
@@ -29,12 +22,9 @@
     base_name = "cheat_at_search"
     for name, logger in logging.root.manager.loggerDict.items():
         if name.startswith(base_name + "."):
-<<<<<<< HEAD
-=======
             # Remove existing handlers to avoid duplicate logs
             for handler in logger.handlers[:]:
                 logger.removeHandler(handler)
->>>>>>> b3a641ef
             logger.setLevel(level)
             handler = logging.StreamHandler(sys.stdout)
             formatter = logging.Formatter(
@@ -42,10 +32,7 @@
             )
             handler.setFormatter(formatter)
             logger.addHandler(handler)
-<<<<<<< HEAD
-=======
             logger.propagate = False
->>>>>>> b3a641ef
     return logger
 
 
